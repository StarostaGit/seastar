/*
 * This file is open source software, licensed to you under the terms
 * of the Apache License, Version 2.0 (the "License").  See the NOTICE file
 * distributed with this work for additional information regarding copyright
 * ownership.  You may not use this file except in compliance with the License.
 *
 * You may obtain a copy of the License at
 *
 *   http://www.apache.org/licenses/LICENSE-2.0
 *
 * Unless required by applicable law or agreed to in writing,
 * software distributed under the License is distributed on an
 * "AS IS" BASIS, WITHOUT WARRANTIES OR CONDITIONS OF ANY
 * KIND, either express or implied.  See the License for the
 * specific language governing permissions and limitations
 * under the License.
 */

/*
 * Copyright (C) 2019 ScyllaDB Ltd.
 */

#include "../protocol/produce_request.hh"
#include <seastar/core/future-util.hh>
#include "sender.hh"

namespace seastar {

namespace kafka {

sender::sender(connection_manager& connection_manager,
        metadata_manager& metadata_manager,
        uint32_t connection_timeout,
        ack_policy acks)
            : _connection_manager(connection_manager),
            _metadata_manager(metadata_manager),
            _connection_timeout(connection_timeout),
            _acks(acks) {}

std::optional<sender::connection_id> sender::broker_for_topic_partition(const std::string& topic, int32_t partition_index) {
    // TODO: Improve complexity from O(N) to O(log N).
    auto metadata = _metadata_manager.get_metadata();
    for (const auto &current_topic : *metadata->_topics) {
        if (*current_topic._name != topic) {
            continue;
        }
        if (current_topic._error_code != error::kafka_error_code::NONE) {
            continue;
        }
        for (const auto& current_partition : *current_topic._partitions) {
            if (*current_partition._partition_index == partition_index
                && current_partition._error_code == error::kafka_error_code::NONE) {
                return broker_for_id(*current_partition._leader_id);
            }
        }
    }
    return std::nullopt;
}

sender::connection_id sender::broker_for_id(int32_t id) {
    auto metadata = _metadata_manager.get_metadata();
    for (const auto& broker : *metadata->_brokers) {
        if (*broker._node_id == id) {
            return {*broker._host, *broker._port};
        }
    }
    return {};
}

void sender::split_messages() {
    _messages_split_by_topic_partition.clear();
    _messages_split_by_broker_topic_partition.clear();
    for (auto& message : _messages) {
        auto broker = broker_for_topic_partition(message._topic, message._partition_index);
        if (broker) {
            _messages_split_by_broker_topic_partition[*broker][message._topic][message._partition_index].push_back(&message);
            _messages_split_by_topic_partition[{message._topic, message._partition_index}].push_back(&message);
        } else {
            // TODO: Differentiate between unknown topic, leader not available etc.
            message._error_code = error::kafka_error_code::UNKNOWN_TOPIC_OR_PARTITION;
        }
    }
}

void sender::queue_requests() {
    _responses.clear();
    for (auto& [broker, messages_by_topic_partition] : _messages_split_by_broker_topic_partition) {
        kafka::produce_request req;
        req._acks = static_cast<int16_t>(_acks);
        req._timeout_ms = 30000;

        kafka::kafka_array_t<kafka::produce_request_topic_produce_data> topics{
                std::vector<kafka::produce_request_topic_produce_data>()};
        req._topics = topics;

        for (auto& [topic, messages_by_partition] : messages_by_topic_partition) {
            kafka::produce_request_topic_produce_data topic_data;
            topic_data._name = topic;

            kafka::kafka_array_t<kafka::produce_request_partition_produce_data> partitions{
                    std::vector<kafka::produce_request_partition_produce_data>()};
            topic_data._partitions = partitions;

            for (auto& [partition, messages] : messages_by_partition) {
                kafka::produce_request_partition_produce_data partition_data;
                partition_data._partition_index = partition;

                kafka::kafka_records records;
                kafka::kafka_record_batch record_batch;

                record_batch._base_offset = 0;
                record_batch._partition_leader_epoch = -1;
                record_batch._magic = 2;
                record_batch._compression_type = kafka::kafka_record_compression_type::NO_COMPRESSION;
                record_batch._timestamp_type = kafka::kafka_record_timestamp_type::CREATE_TIME;

                auto first_timestamp = std::chrono::duration_cast<std::chrono::milliseconds>(messages[0]->_timestamp.time_since_epoch()).count();
                record_batch._first_timestamp = first_timestamp;
                record_batch._producer_id = -1;
                record_batch._producer_epoch = -1;
                record_batch._base_sequence = -1;
                record_batch._is_transactional = false;
                record_batch._is_control_batch = false;

                for (size_t i = 0; i < messages.size(); i++) {
                    auto current_timestamp = std::chrono::duration_cast<std::chrono::milliseconds>(messages[i]->_timestamp.time_since_epoch()).count();

                    kafka::kafka_record record;
                    record._timestamp_delta = current_timestamp - first_timestamp;
                    record._offset_delta = i;
                    record._key = messages[i]->_key;
                    record._value = messages[i]->_value;
                    record_batch._records.push_back(record);
                }

                records._record_batches.push_back(record_batch);
                partition_data._records = records;

                topic_data._partitions->push_back(partition_data);
            }
            req._topics->push_back(topic_data);
        }

<<<<<<< HEAD
        auto with_response = _acks != ack_policy::NONE;
        _responses.emplace_back(_connection_manager.send(req, broker.first, broker.second, _connection_timeout, with_response)
            .then([broker](auto response) {
=======
        _responses.emplace_back(_connection_manager.send(req, broker.first, broker.second, _connection_timeout)
            .then([broker](produce_response response) {
>>>>>>> b419a88c
                return std::make_pair(broker, response);
        }));
    }
}

void sender::set_error_code_for_broker(const sender::connection_id& broker, const error::kafka_error_code& error_code) {
    for (auto& [topic, messages_by_partition] : _messages_split_by_broker_topic_partition[broker]) {
        for (auto& [partition, messages] : messages_by_partition) {
            for (auto& message : messages) {
                (void)topic; (void)partition;
                message->_error_code = error_code;
            }
        }
    }
}

void sender::set_success_for_broker(const sender::connection_id& broker) {
    for (auto& [topic, messages_by_partition] : _messages_split_by_broker_topic_partition[broker]) {
        for (auto& [partition, messages] : messages_by_partition) {
            for (auto& message : messages) {
                (void)topic; (void)partition;
                message->_error_code = error::kafka_error_code::NONE;
                message->_promise.set_value();
            }
        }
    }
}

void sender::set_error_code_for_topic_partition(const std::string& topic, int32_t partition_index,
        const error::kafka_error_code& error_code) {
    for (auto& message : _messages_split_by_topic_partition[{topic, partition_index}]) {
        message->_error_code = error_code;
    }
}

void sender::set_success_for_topic_partition(const std::string& topic, int32_t partition_index) {
    for (auto& message : _messages_split_by_topic_partition[{topic, partition_index}]) {
        message->_error_code = error::kafka_error_code::NONE;
        message->_promise.set_value();
    }
}

void sender::move_messages(std::vector<sender_message>& messages) {
    _messages.insert(_messages.end(), std::make_move_iterator(messages.begin()),
              std::make_move_iterator(messages.end()));
    messages.clear();
}

size_t sender::messages_size() const {
    return _messages.size();
}

bool sender::messages_empty() const {
    return _messages.empty();
}

void sender::send_requests() {
    split_messages();
    queue_requests();
}

future<> sender::receive_responses() {
    return when_all(_responses.begin(), _responses.end()).then(
            [this](std::vector<future<std::pair<connection_id, produce_response>>> responses) {
        set_error_codes_for_responses(responses);
        filter_messages();
        return process_messages_errors();
    });
}

future<> sender::process_messages_errors() {
    auto should_refresh_metadata = false;
    for (auto& message : _messages) {
        if ((*message._error_code)._is_invalid_metadata) {
            should_refresh_metadata = true;
            break;
        }
    }
    if (should_refresh_metadata) {
        return _metadata_manager.refresh_metadata().discard_result();
    } else {
        return make_ready_future<>();
    }
}

void sender::filter_messages() {
    _messages.erase(std::remove_if(_messages.begin(), _messages.end(), [](auto& message) {
        if (message._error_code == error::kafka_error_code::NONE) {
            return true;
        }
        if (!(*message._error_code)._is_retriable) {
            message._promise.set_exception(send_exception((*message._error_code)._error_message));
            return true;
        }
        return false;
    }), _messages.end());
}

void sender::set_error_codes_for_responses(std::vector<future<std::pair<connection_id, produce_response>>>& responses) {
    for (auto& response : responses) {
        auto [broker, response_message] = response.get0();
        if (response_message._error_code != error::kafka_error_code::NONE) {
            set_error_code_for_broker(broker, *response_message._error_code);
            continue;
        }
        if (response_message._responses.is_null()) {
            // No detailed information (when ack_policy::NONE) so set success for the broker.
            set_success_for_broker(broker);
            continue;
        }
        for (auto& topic_response : *response_message._responses) {
            for (auto& partition_response : *topic_response._partitions) {
                if (partition_response._error_code == error::kafka_error_code::NONE) {
                    set_success_for_topic_partition(*topic_response._name, *partition_response._partition_index);
                } else {
                    set_error_code_for_topic_partition(*topic_response._name,
                                                       *partition_response._partition_index, *partition_response._error_code);
                }
            }
        }
    }
}

void sender::close() {
    for (auto& message : _messages) {
        message._promise.set_exception(send_exception((*message._error_code)._error_message));
    }
    _messages.clear();
}

}

}<|MERGE_RESOLUTION|>--- conflicted
+++ resolved
@@ -141,14 +141,9 @@
             req._topics->push_back(topic_data);
         }
 
-<<<<<<< HEAD
         auto with_response = _acks != ack_policy::NONE;
         _responses.emplace_back(_connection_manager.send(req, broker.first, broker.second, _connection_timeout, with_response)
             .then([broker](auto response) {
-=======
-        _responses.emplace_back(_connection_manager.send(req, broker.first, broker.second, _connection_timeout)
-            .then([broker](produce_response response) {
->>>>>>> b419a88c
                 return std::make_pair(broker, response);
         }));
     }
