/*
 * This file is open source software, licensed to you under the terms
 * of the Apache License, Version 2.0 (the "License").  See the NOTICE file
 * distributed with this work for additional information regarding copyright
 * ownership.  You may not use this file except in compliance with the License.
 *
 * You may obtain a copy of the License at
 *
 *   http://www.apache.org/licenses/LICENSE-2.0
 *
 * Unless required by applicable law or agreed to in writing,
 * software distributed under the License is distributed on an
 * "AS IS" BASIS, WITHOUT WARRANTIES OR CONDITIONS OF ANY
 * KIND, either express or implied.  See the License for the
 * specific language governing permissions and limitations
 * under the License.
 */
/*
 * Copyright (C) 2019 ScyllaDB
 */
#include "fs/block_allocator.hh"
#include <cassert>

namespace seastar {

<<<<<<< HEAD
namespace fs{

block_allocator::block_allocator(std::queue<size_t> fb)
        : _allocated_blocks(), _free_blocks(fb) {};
=======
block_allocator::block_allocator(std::unordered_map<size_t, bool> bp, std::queue<size_t> fb)
        : _block_pool(std::move(bp)), _free_blocks(std::move(fb)) {};
>>>>>>> bb449bc2

size_t block_allocator::alloc() {
    assert(!_free_blocks.empty());
    size_t ret = _free_blocks.front();
    _free_blocks.pop();
<<<<<<< HEAD
    _allocated_blocks.insert(ret);
=======
    _block_pool[ret] = false;
>>>>>>> bb449bc2
    return ret;
}

void block_allocator::free(size_t addr) {
<<<<<<< HEAD
    assert(_allocated_blocks.count(addr) == 1);
    _free_blocks.push(addr);    
    _allocated_blocks.erase(addr);

}

=======
    assert(_block_pool.count(addr) == 1);
    assert(!_block_pool[addr]);
    _free_blocks.push(addr);
    _block_pool[addr] = true;
>>>>>>> bb449bc2
}

}<|MERGE_RESOLUTION|>--- conflicted
+++ resolved
@@ -23,42 +23,26 @@
 
 namespace seastar {
 
-<<<<<<< HEAD
 namespace fs{
 
 block_allocator::block_allocator(std::queue<size_t> fb)
-        : _allocated_blocks(), _free_blocks(fb) {};
-=======
-block_allocator::block_allocator(std::unordered_map<size_t, bool> bp, std::queue<size_t> fb)
-        : _block_pool(std::move(bp)), _free_blocks(std::move(fb)) {};
->>>>>>> bb449bc2
+        : _allocated_blocks(), _free_blocks(std::move(fb)) {};
 
 size_t block_allocator::alloc() {
     assert(!_free_blocks.empty());
     size_t ret = _free_blocks.front();
     _free_blocks.pop();
-<<<<<<< HEAD
     _allocated_blocks.insert(ret);
-=======
-    _block_pool[ret] = false;
->>>>>>> bb449bc2
     return ret;
 }
 
 void block_allocator::free(size_t addr) {
-<<<<<<< HEAD
     assert(_allocated_blocks.count(addr) == 1);
     _free_blocks.push(addr);    
     _allocated_blocks.erase(addr);
 
 }
 
-=======
-    assert(_block_pool.count(addr) == 1);
-    assert(!_block_pool[addr]);
-    _free_blocks.push(addr);
-    _block_pool[addr] = true;
->>>>>>> bb449bc2
 }
 
 }